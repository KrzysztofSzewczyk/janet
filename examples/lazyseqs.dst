# An example implementation of functional, lazy
# sequences, as in clojure. The lazy seq is essentially
# A lazy linked list, where the next value is a function
# that must be called (realizing it), and the memoized.
# Use with (import "./path/to/this/file" :prefix "seq/")

(defmacro delay [& forms]
 "Lazily evaluate a series of expressions. Returns a function that
returns the result of the last expression. Will only evaluate the
body once, and then memoizes the result."
 (def $state (gensym))
 (def $loaded (gensym))
 (tuple 'do
  (tuple 'var $state nil)
  (tuple 'var $loaded nil)
  (tuple 'fn (array)
   (tuple 'if $loaded
    $state
    (tuple 'do
     (tuple ':= $loaded true)
     (tuple ':= $state (tuple-prepend forms 'do)))))))

# Use tuples instead of structs to save memory
(def HEAD :private 0)
(def TAIL :private 1)

(defn empty-seq
 "The empty sequence."
 [] nil)

(defmacro cons
 "Create a new sequence by prepending a value to the original sequence."
 [h t]
 (def x (tuple h t))
 (fn [] x))

(defn empty?
 "Check if a sequence is empty."
 [s]
 (not (s)))

(defn head
 "Get the next value of the sequence."
 [s]
 (get (s) HEAD))

(defn tail
 "Get the rest of a sequence"
 [s]
 (get (s) TAIL))

(defn range2
 "Return a sequence of integers [start, end)."
 [start end]
 (if (< start end)
  (delay (tuple start (range2 (+ 1 start) end)))
  empty-seq))

(defn range
 "Return a sequence of integers [0, end)."
 [end]
 (range2 0 end))

(defn map
 "Return a sequence that is the result of applying f to each value in s."
 [f s]
 (delay
  (def x (s))
  (if x (tuple (f (get x HEAD)) (map f (get x TAIL))))))

(defn realize
 "Force evaluation of a lazy sequence."
 [s]
 (when (s) (realize (tail s))))

(defn realize-map [f s]
 "Evaluate f on each member of the sequence. Forces evaluation."
 (when (s) (f (head s)) (realize-map f (tail s))))

(defn drop
 "Ignores the first n values of the sequence and returns the rest."
 [n s]
 (delay
  (def x (s))
  (if (and x (pos? n)) ((drop (- n 1) (get x TAIL))))))

(defn take
 "Returns at most the first n values of s."
 [n s]
 (delay
  (def x (s))
  (if (and x (pos? n))
   (tuple (get x HEAD) (take (- n 1) (get x TAIL))))))

(defn randseq
 "Return a sequence of random numbers."
 []
 (delay (tuple (random) (randseq))))

(defn take-while
 "Returns a sequence of values until the predicate is false."
 [pred s]
 (delay
  (def x (s))
  (when x
   (def thehead (get HEAD x))
   (if thehead (tuple thehead (take-while pred (get TAIL x)))))))

# Iterators are a concept that looks a lot like lazy seq
# The following functions turn iterators to lazy seq and vice versa

<<<<<<< HEAD
(defn- iter-self
  [next more]
  (delay 
   (if (more) (tuple (next) (iter-self next more)))))

(defn iter2lazy
"Create a lazy sequence from an iterator"
  [iter]
  (def {:more more :next next} iter)
  (iter-self next more))
=======

(defn iter2lazy
"Create a lazy sequence from  an iterator"
  [iter]
  (def  {:more more :next next} iter)
  (if (more)
    (delay (tuple  (next) (iter2lazy iter)))
    empty-seq))
>>>>>>> 080caf31

(defn lazy2iter
  "turn a lazy-seq to an iterator"
  [lazy-seq]
  (var node lazy-seq)
  {:more (fn [] (node))
   :next (fn []
       (when-let [n (node)]
        (:= node (get n 1))
        (get n 0)))})

# Now we can use the non-functional filter from boot.dst
# to write a filter version that returns a lazy sequence
# Be careful when creating lazy sequences from mutable
# data structures as their values are references to this
# data structures. Same is true for iterators

(defn filter2 [pred coll]  (iter2lazy (filter pred coll)))

# be careful with the filter function. First element in (filter pos? arr) is nil
# last element is false<|MERGE_RESOLUTION|>--- conflicted
+++ resolved
@@ -109,7 +109,6 @@
 # Iterators are a concept that looks a lot like lazy seq
 # The following functions turn iterators to lazy seq and vice versa
 
-<<<<<<< HEAD
 (defn- iter-self
   [next more]
   (delay 
@@ -120,16 +119,6 @@
   [iter]
   (def {:more more :next next} iter)
   (iter-self next more))
-=======
-
-(defn iter2lazy
-"Create a lazy sequence from  an iterator"
-  [iter]
-  (def  {:more more :next next} iter)
-  (if (more)
-    (delay (tuple  (next) (iter2lazy iter)))
-    empty-seq))
->>>>>>> 080caf31
 
 (defn lazy2iter
   "turn a lazy-seq to an iterator"
@@ -147,7 +136,7 @@
 # data structures as their values are references to this
 # data structures. Same is true for iterators
 
-(defn filter2 [pred coll]  (iter2lazy (filter pred coll)))
+(defn filter2 [pred coll] (iter2lazy (filter pred coll)))
 
 # be careful with the filter function. First element in (filter pos? arr) is nil
 # last element is false