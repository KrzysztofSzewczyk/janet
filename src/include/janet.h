/*
* Copyright (c) 2019 Calvin Rose
*
* Permission is hereby granted, free of charge, to any person obtaining a copy
* of this software and associated documentation files (the "Software"), to
* deal in the Software without restriction, including without limitation the
* rights to use, copy, modify, merge, publish, distribute, sublicense, and/or
* sell copies of the Software, and to permit persons to whom the Software is
* furnished to do so, subject to the following conditions:
*
* The above copyright notice and this permission notice shall be included in
* all copies or substantial portions of the Software.
*
* THE SOFTWARE IS PROVIDED "AS IS", WITHOUT WARRANTY OF ANY KIND, EXPRESS OR
* IMPLIED, INCLUDING BUT NOT LIMITED TO THE WARRANTIES OF MERCHANTABILITY,
* FITNESS FOR A PARTICULAR PURPOSE AND NONINFRINGEMENT. IN NO EVENT SHALL THE
* AUTHORS OR COPYRIGHT HOLDERS BE LIABLE FOR ANY CLAIM, DAMAGES OR OTHER
* LIABILITY, WHETHER IN AN ACTION OF CONTRACT, TORT OR OTHERWISE, ARISING
* FROM, OUT OF OR IN CONNECTION WITH THE SOFTWARE OR THE USE OR OTHER DEALINGS
* IN THE SOFTWARE.
*/

#ifndef JANET_H_defined
#define JANET_H_defined

#ifdef __cplusplus
extern "C" {
#endif

/***** START SECTION CONFIG *****/

#define JANET_VERSION "0.4.0"

#ifndef JANET_BUILD
#define JANET_BUILD "local"
#endif

/*
 * Detect OS and endianess.
 * From webkit source. There is likely some extreneous
 * detection for unsupported platforms
 */

/* Check Unix */
#if defined(_AIX) \
    || defined(__APPLE__) /* Darwin */ \
    || defined(__FreeBSD__) || defined(__DragonFly__) \
    || defined(__FreeBSD_kernel__) \
    || defined(__GNU__) /* GNU/Hurd */ \
    || defined(__linux__) \
    || defined(__NetBSD__) \
    || defined(__OpenBSD__) \
    || defined(__QNXNTO__) \
    || defined(sun) || defined(__sun) /* Solaris */ \
    || defined(unix) || defined(__unix) || defined(__unix__)
#define JANET_UNIX 1
/* Enable certain posix features */
#ifndef _POSIX_C_SOURCE
#define _POSIX_C_SOURCE 200112L
#endif
#elif defined(__EMSCRIPTEN__)
#define JANET_WEB 1
#elif defined(WIN32) || defined(_WIN32)
#define JANET_WINDOWS 1
#endif

/* Check 64-bit vs 32-bit */
#if ((defined(__x86_64__) || defined(_M_X64)) \
     && (defined(JANET_UNIX) || defined(JANET_WINDOWS))) \
    || (defined(_WIN64)) /* Windows 64 bit */ \
    || (defined(__ia64__) && defined(__LP64__)) /* Itanium in LP64 mode */ \
    || defined(__alpha__) /* DEC Alpha */ \
    || (defined(__sparc__) && defined(__arch64__) || defined (__sparcv9)) /* BE */ \
    || defined(__s390x__) /* S390 64-bit (BE) */ \
    || (defined(__ppc64__) || defined(__PPC64__)) \
    || defined(__aarch64__) /* ARM 64-bit */
#define JANET_64 1
#else
#define JANET_32 1
#endif

/* Check big endian */
#if defined(__MIPSEB__) /* MIPS 32-bit */ \
    || defined(__ppc__) || defined(__PPC__) /* CPU(PPC) - PowerPC 32-bit */ \
    || defined(__powerpc__) || defined(__powerpc) || defined(__POWERPC__) \
    || defined(_M_PPC) || defined(__PPC) \
    || defined(__ppc64__) || defined(__PPC64__) /* PowerPC 64-bit */ \
    || defined(__sparc)   /* Sparc 32bit */  \
    || defined(__sparc__) /* Sparc 64-bit */ \
    || defined(__s390x__) /* S390 64-bit */ \
    || defined(__s390__)  /* S390 32-bit */ \
    || defined(__ARMEB__) /* ARM big endian */ \
    || ((defined(__CC_ARM) || defined(__ARMCC__)) /* ARM RealView compiler */ \
        && defined(__BIG_ENDIAN))
#define JANET_BIG_ENDIAN 1
#else
#define JANET_LITTLE_ENDIAN 1
#endif

/* Check emscripten */
#ifdef __EMSCRIPTEN__
#define JANET_NO_DYNAMIC_MODULES
#endif

/* Define how global janet state is declared */
#ifdef JANET_SINGLE_THREADED
#define JANET_THREAD_LOCAL
#elif defined(__GNUC__)
#define JANET_THREAD_LOCAL __thread
#elif defined(_MSC_BUILD)
#define JANET_THREAD_LOCAL __declspec(thread)
#else
#define JANET_THREAD_LOCAL
#endif

/* Enable or disable dynamic module loading. Enabled by default. */
#ifndef JANET_NO_DYNAMIC_MODULES
#define JANET_DYNAMIC_MODULES
#endif

/* Enable or disable the assembler. Enabled by default. */
#ifndef JANET_NO_ASSEMBLER
#define JANET_ASSEMBLER
#endif

/* Enable or disable the peg module */
#ifndef JANET_NO_PEG
#define JANET_PEG
#endif

/* Enable or disable the typedarray module */
#ifndef JANET_NO_TYPED_ARRAY
#define JANET_TYPED_ARRAY
#endif


/* How to export symbols */
#ifndef JANET_API
#ifdef JANET_WINDOWS
#define JANET_API __declspec(dllexport)
#else
#define JANET_API __attribute__((visibility ("default")))
#endif
#endif

/* Handle runtime errors */
#ifndef janet_exit
#include <stdio.h>
#define janet_exit(m) do { \
    printf("C runtime error at line %d in file %s: %s\n",\
        __LINE__,\
        __FILE__,\
        (m));\
    exit(1);\
} while (0)
#endif

#define janet_assert(c, m) do { \
    if (!(c)) janet_exit((m)); \
} while (0)

/* What to do when out of memory */
#ifndef JANET_OUT_OF_MEMORY
#include <stdio.h>
#define JANET_OUT_OF_MEMORY do { printf("janet out of memory\n"); exit(1); } while (0)
#endif

/* Prevent some recursive functions from recursing too deeply
 * ands crashing (the parser). Instead, error out. */
#define JANET_RECURSION_GUARD 1024

/* Maximum depth to follow table prototypes before giving up and returning nil. */
#define JANET_MAX_PROTO_DEPTH 200

/* Maximum depth to follow table prototypes before giving up and returning nil. */
#define JANET_MAX_MACRO_EXPAND 200

/* Define max stack size for stacks before raising a stack overflow error.
 * If this is not defined, fiber stacks can grow without limit (until memory
 * runs out) */
#define JANET_STACK_MAX 8192

/* Use nanboxed values - uses 8 bytes per value instead of 12 or 16.
 * To turn of nanboxing, for debugging purposes or for certain
 * architectures (Nanboxing only tested on x86 and x64), comment out
 * the JANET_NANBOX define.*/
#ifndef JANET_NO_NANBOX
#ifdef JANET_32
#define JANET_NANBOX_32
#else
#define JANET_NANBOX_64
#endif
#endif

/* Alignment for pointers */
#ifndef JANET_WALIGN
#ifdef JANET_32
#define JANET_WALIGN 4
#else
#define JANET_WALIGN 8
#endif
#endif

/***** END SECTION CONFIG *****/

/***** START SECTION TYPES *****/

#include <stdint.h>
#include <string.h>
#include <stdlib.h>
#include <stdarg.h>
#include <setjmp.h>

/* Names of all of the types */
extern const char *const janet_type_names[16];
extern const char *const janet_signal_names[14];
extern const char *const janet_status_names[16];

/* Fiber signals */
typedef enum {
    JANET_SIGNAL_OK,
    JANET_SIGNAL_ERROR,
    JANET_SIGNAL_DEBUG,
    JANET_SIGNAL_YIELD,
    JANET_SIGNAL_USER0,
    JANET_SIGNAL_USER1,
    JANET_SIGNAL_USER2,
    JANET_SIGNAL_USER3,
    JANET_SIGNAL_USER4,
    JANET_SIGNAL_USER5,
    JANET_SIGNAL_USER6,
    JANET_SIGNAL_USER7,
    JANET_SIGNAL_USER8,
    JANET_SIGNAL_USER9
} JanetSignal;

/* Fiber statuses - mostly corresponds to signals. */
typedef enum {
    JANET_STATUS_DEAD,
    JANET_STATUS_ERROR,
    JANET_STATUS_DEBUG,
    JANET_STATUS_PENDING,
    JANET_STATUS_USER0,
    JANET_STATUS_USER1,
    JANET_STATUS_USER2,
    JANET_STATUS_USER3,
    JANET_STATUS_USER4,
    JANET_STATUS_USER5,
    JANET_STATUS_USER6,
    JANET_STATUS_USER7,
    JANET_STATUS_USER8,
    JANET_STATUS_USER9,
    JANET_STATUS_NEW,
    JANET_STATUS_ALIVE
} JanetFiberStatus;

#ifdef JANET_NANBOX_64
typedef union Janet Janet;
#elif defined(JANET_NANBOX_32)
typedef union Janet Janet;
#else
typedef struct Janet Janet;
#endif

/* All of the janet types */
typedef struct JanetFunction JanetFunction;
typedef struct JanetArray JanetArray;
typedef struct JanetBuffer JanetBuffer;
typedef struct JanetTable JanetTable;
typedef struct JanetFiber JanetFiber;

/* Other structs */
typedef struct JanetAbstractHeader JanetAbstractHeader;
typedef struct JanetFuncDef JanetFuncDef;
typedef struct JanetFuncEnv JanetFuncEnv;
typedef struct JanetKV JanetKV;
typedef struct JanetStackFrame JanetStackFrame;
typedef struct JanetAbstractType JanetAbstractType;
typedef struct JanetReg JanetReg;
typedef struct JanetMethod JanetMethod;
typedef struct JanetSourceMapping JanetSourceMapping;
typedef struct JanetView JanetView;
typedef struct JanetByteView JanetByteView;
typedef struct JanetDictView JanetDictView;
typedef struct JanetRange JanetRange;
typedef Janet(*JanetCFunction)(int32_t argc, Janet *argv);

/* Basic types for all Janet Values */
typedef enum JanetType {
    JANET_NUMBER,
    JANET_NIL,
    JANET_FALSE,
    JANET_TRUE,
    JANET_FIBER,
    JANET_STRING,
    JANET_SYMBOL,
    JANET_KEYWORD,
    JANET_ARRAY,
    JANET_TUPLE,
    JANET_TABLE,
    JANET_STRUCT,
    JANET_BUFFER,
    JANET_FUNCTION,
    JANET_CFUNCTION,
    JANET_ABSTRACT
} JanetType;

#define JANET_COUNT_TYPES (JANET_ABSTRACT + 1)

/* Type flags */
#define JANET_TFLAG_NIL (1 << JANET_NIL)
#define JANET_TFLAG_FALSE (1 << JANET_FALSE)
#define JANET_TFLAG_TRUE (1 << JANET_TRUE)
#define JANET_TFLAG_FIBER (1 << JANET_FIBER)
#define JANET_TFLAG_NUMBER (1 << JANET_NUMBER)
#define JANET_TFLAG_STRING (1 << JANET_STRING)
#define JANET_TFLAG_SYMBOL (1 << JANET_SYMBOL)
#define JANET_TFLAG_KEYWORD (1 << JANET_KEYWORD)
#define JANET_TFLAG_ARRAY (1 << JANET_ARRAY)
#define JANET_TFLAG_TUPLE (1 << JANET_TUPLE)
#define JANET_TFLAG_TABLE (1 << JANET_TABLE)
#define JANET_TFLAG_STRUCT (1 << JANET_STRUCT)
#define JANET_TFLAG_BUFFER (1 << JANET_BUFFER)
#define JANET_TFLAG_FUNCTION (1 << JANET_FUNCTION)
#define JANET_TFLAG_CFUNCTION (1 << JANET_CFUNCTION)
#define JANET_TFLAG_ABSTRACT (1 << JANET_ABSTRACT)

/* Some abstractions */
#define JANET_TFLAG_BOOLEAN (JANET_TFLAG_TRUE | JANET_TFLAG_FALSE)
#define JANET_TFLAG_BYTES (JANET_TFLAG_STRING | JANET_TFLAG_SYMBOL | JANET_TFLAG_BUFFER | JANET_TFLAG_KEYWORD)
#define JANET_TFLAG_INDEXED (JANET_TFLAG_ARRAY | JANET_TFLAG_TUPLE)
#define JANET_TFLAG_DICTIONARY (JANET_TFLAG_TABLE | JANET_TFLAG_STRUCT)
#define JANET_TFLAG_LENGTHABLE (JANET_TFLAG_BYTES | JANET_TFLAG_INDEXED | JANET_TFLAG_DICTIONARY)
#define JANET_TFLAG_CALLABLE (JANET_TFLAG_FUNCTION | JANET_TFLAG_CFUNCTION)

/* We provide three possible implementations of Janets. The preferred
 * nanboxing approach, for 32 or 64 bits, and the standard C version. Code in the rest of the
 * application must interact through exposed interface. */

/* Required interface for Janet */
/* wrap and unwrap for all types */
/* Get type quickly */
/* Check against type quickly */
/* Small footprint */
/* 32 bit integer support */

/* janet_type(x)
 * janet_checktype(x, t)
 * janet_wrap_##TYPE(x)
 * janet_unwrap_##TYPE(x)
 * janet_truthy(x)
 * janet_memclear(p, n) - clear memory for hash tables to nils
 * janet_u64(x) - get 64 bits of payload for hashing
 */

#ifdef JANET_NANBOX_64

#include <math.h>

/* 64 Nanboxed Janet value */
union Janet {
    uint64_t u64;
    int64_t i64;
    double number;
    void *pointer;
};
#define janet_u64(x) ((x).u64)

#define JANET_NANBOX_TAGBITS     0xFFFF800000000000llu
#define JANET_NANBOX_PAYLOADBITS 0x00007FFFFFFFFFFFllu
#define janet_nanbox_lowtag(type) ((uint64_t)(type) | 0x1FFF0)
#define janet_nanbox_tag(type) (janet_nanbox_lowtag(type) << 47)
#define janet_type(x) \
    (isnan((x).number) \
        ? (((x).u64 >> 47) & 0xF) \
        : JANET_NUMBER)

#define janet_nanbox_checkauxtype(x, type) \
    (((x).u64 & JANET_NANBOX_TAGBITS) == janet_nanbox_tag((type)))

#define janet_nanbox_isnumber(x) \
    (!isnan((x).number) || janet_nanbox_checkauxtype((x), JANET_NUMBER))

#define janet_checktype(x, t) \
    (((t) == JANET_NUMBER) \
        ? janet_nanbox_isnumber(x) \
        : janet_nanbox_checkauxtype((x), (t)))

JANET_API void *janet_nanbox_to_pointer(Janet x);
JANET_API Janet janet_nanbox_from_pointer(void *p, uint64_t tagmask);
JANET_API Janet janet_nanbox_from_cpointer(const void *p, uint64_t tagmask);
JANET_API Janet janet_nanbox_from_double(double d);
JANET_API Janet janet_nanbox_from_bits(uint64_t bits);

#define janet_truthy(x) \
    (!(janet_checktype((x), JANET_NIL) || janet_checktype((x), JANET_FALSE)))

#define janet_nanbox_from_payload(t, p) \
    janet_nanbox_from_bits(janet_nanbox_tag(t) | (p))

#define janet_nanbox_wrap_(p, t) \
    janet_nanbox_from_pointer((p), janet_nanbox_tag(t))

#define janet_nanbox_wrap_c(p, t) \
    janet_nanbox_from_cpointer((p), janet_nanbox_tag(t))

/* Wrap the simple types */
#define janet_wrap_nil() janet_nanbox_from_payload(JANET_NIL, 1)
#define janet_wrap_true() janet_nanbox_from_payload(JANET_TRUE, 1)
#define janet_wrap_false() janet_nanbox_from_payload(JANET_FALSE, 1)
#define janet_wrap_boolean(b) janet_nanbox_from_payload((b) ? JANET_TRUE : JANET_FALSE, 1)
#define janet_wrap_number(r) janet_nanbox_from_double(r)

/* Unwrap the simple types */
#define janet_unwrap_boolean(x) \
    (janet_checktype(x, JANET_TRUE))
#define janet_unwrap_number(x) ((x).number)

/* Wrap the pointer types */
#define janet_wrap_struct(s) janet_nanbox_wrap_c((s), JANET_STRUCT)
#define janet_wrap_tuple(s) janet_nanbox_wrap_c((s), JANET_TUPLE)
#define janet_wrap_fiber(s) janet_nanbox_wrap_((s), JANET_FIBER)
#define janet_wrap_array(s) janet_nanbox_wrap_((s), JANET_ARRAY)
#define janet_wrap_table(s) janet_nanbox_wrap_((s), JANET_TABLE)
#define janet_wrap_buffer(s) janet_nanbox_wrap_((s), JANET_BUFFER)
#define janet_wrap_string(s) janet_nanbox_wrap_c((s), JANET_STRING)
#define janet_wrap_symbol(s) janet_nanbox_wrap_c((s), JANET_SYMBOL)
#define janet_wrap_keyword(s) janet_nanbox_wrap_c((s), JANET_KEYWORD)
#define janet_wrap_abstract(s) janet_nanbox_wrap_((s), JANET_ABSTRACT)
#define janet_wrap_function(s) janet_nanbox_wrap_((s), JANET_FUNCTION)
#define janet_wrap_cfunction(s) janet_nanbox_wrap_((s), JANET_CFUNCTION)

/* Unwrap the pointer types */
#define janet_unwrap_struct(x) ((const JanetKV *)janet_nanbox_to_pointer(x))
#define janet_unwrap_tuple(x) ((const Janet *)janet_nanbox_to_pointer(x))
#define janet_unwrap_fiber(x) ((JanetFiber *)janet_nanbox_to_pointer(x))
#define janet_unwrap_array(x) ((JanetArray *)janet_nanbox_to_pointer(x))
#define janet_unwrap_table(x) ((JanetTable *)janet_nanbox_to_pointer(x))
#define janet_unwrap_buffer(x) ((JanetBuffer *)janet_nanbox_to_pointer(x))
#define janet_unwrap_string(x) ((const uint8_t *)janet_nanbox_to_pointer(x))
#define janet_unwrap_symbol(x) ((const uint8_t *)janet_nanbox_to_pointer(x))
#define janet_unwrap_keyword(x) ((const uint8_t *)janet_nanbox_to_pointer(x))
#define janet_unwrap_abstract(x) (janet_nanbox_to_pointer(x))
#define janet_unwrap_pointer(x) (janet_nanbox_to_pointer(x))
#define janet_unwrap_function(x) ((JanetFunction *)janet_nanbox_to_pointer(x))
#define janet_unwrap_cfunction(x) ((JanetCFunction)janet_nanbox_to_pointer(x))

#elif defined(JANET_NANBOX_32)

/* 32 bit nanboxed janet */
union Janet {
    struct {
#ifdef JANET_BIG_ENDIAN
        uint32_t type;
        union {
            int32_t integer;
            void *pointer;
        } payload;
#else
        union {
            int32_t integer;
            void *pointer;
        } payload;
        uint32_t type;
#endif
    } tagged;
    double number;
    uint64_t u64;
};

#define JANET_DOUBLE_OFFSET 0xFFFF

#define janet_u64(x) ((x).u64)
#define janet_type(x) (((x).tagged.type < JANET_DOUBLE_OFFSET) ? (x).tagged.type : JANET_NUMBER)
#define janet_checktype(x, t) ((t) == JANET_NUMBER \
        ? (x).tagged.type >= JANET_DOUBLE_OFFSET \
        : (x).tagged.type == (t))
#define janet_truthy(x) ((x).tagged.type != JANET_NIL && (x).tagged.type != JANET_FALSE)

JANET_API Janet janet_wrap_number(double x);
JANET_API Janet janet_nanbox32_from_tagi(uint32_t tag, int32_t integer);
JANET_API Janet janet_nanbox32_from_tagp(uint32_t tag, void *pointer);

#define janet_wrap_nil() janet_nanbox32_from_tagi(JANET_NIL, 0)
#define janet_wrap_true() janet_nanbox32_from_tagi(JANET_TRUE, 0)
#define janet_wrap_false() janet_nanbox32_from_tagi(JANET_FALSE, 0)
#define janet_wrap_boolean(b) janet_nanbox32_from_tagi((b) ? JANET_TRUE : JANET_FALSE, 0)

/* Wrap the pointer types */
#define janet_wrap_struct(s) janet_nanbox32_from_tagp(JANET_STRUCT, (void *)(s))
#define janet_wrap_tuple(s) janet_nanbox32_from_tagp(JANET_TUPLE, (void *)(s))
#define janet_wrap_fiber(s) janet_nanbox32_from_tagp(JANET_FIBER, (void *)(s))
#define janet_wrap_array(s) janet_nanbox32_from_tagp(JANET_ARRAY, (void *)(s))
#define janet_wrap_table(s) janet_nanbox32_from_tagp(JANET_TABLE, (void *)(s))
#define janet_wrap_buffer(s) janet_nanbox32_from_tagp(JANET_BUFFER, (void *)(s))
#define janet_wrap_string(s) janet_nanbox32_from_tagp(JANET_STRING, (void *)(s))
#define janet_wrap_symbol(s) janet_nanbox32_from_tagp(JANET_SYMBOL, (void *)(s))
#define janet_wrap_keyword(s) janet_nanbox32_from_tagp(JANET_KEYWORD, (void *)(s))
#define janet_wrap_abstract(s) janet_nanbox32_from_tagp(JANET_ABSTRACT, (void *)(s))
#define janet_wrap_function(s) janet_nanbox32_from_tagp(JANET_FUNCTION, (void *)(s))
#define janet_wrap_cfunction(s) janet_nanbox32_from_tagp(JANET_CFUNCTION, (void *)(s))

#define janet_unwrap_struct(x) ((const JanetKV *)(x).tagged.payload.pointer)
#define janet_unwrap_tuple(x) ((const Janet *)(x).tagged.payload.pointer)
#define janet_unwrap_fiber(x) ((JanetFiber *)(x).tagged.payload.pointer)
#define janet_unwrap_array(x) ((JanetArray *)(x).tagged.payload.pointer)
#define janet_unwrap_table(x) ((JanetTable *)(x).tagged.payload.pointer)
#define janet_unwrap_buffer(x) ((JanetBuffer *)(x).tagged.payload.pointer)
#define janet_unwrap_string(x) ((const uint8_t *)(x).tagged.payload.pointer)
#define janet_unwrap_symbol(x) ((const uint8_t *)(x).tagged.payload.pointer)
#define janet_unwrap_keyword(x) ((const uint8_t *)(x).tagged.payload.pointer)
#define janet_unwrap_abstract(x) ((x).tagged.payload.pointer)
#define janet_unwrap_pointer(x) ((x).tagged.payload.pointer)
#define janet_unwrap_function(x) ((JanetFunction *)(x).tagged.payload.pointer)
#define janet_unwrap_cfunction(x) ((JanetCFunction)(x).tagged.payload.pointer)
#define janet_unwrap_boolean(x) ((x).tagged.type == JANET_TRUE)
JANET_API double janet_unwrap_number(Janet x);

#else

/* A general janet value type for more standard C */
struct Janet {
    union {
        uint64_t u64;
        double number;
        int32_t integer;
        void *pointer;
        const void *cpointer;
    } as;
    JanetType type;
};

#define janet_u64(x) ((x).as.u64)
#define janet_type(x) ((x).type)
#define janet_checktype(x, t) ((x).type == (t))
#define janet_truthy(x) \
    ((x).type != JANET_NIL && (x).type != JANET_FALSE)

#define janet_unwrap_struct(x) ((const JanetKV *)(x).as.pointer)
#define janet_unwrap_tuple(x) ((const Janet *)(x).as.pointer)
#define janet_unwrap_fiber(x) ((JanetFiber *)(x).as.pointer)
#define janet_unwrap_array(x) ((JanetArray *)(x).as.pointer)
#define janet_unwrap_table(x) ((JanetTable *)(x).as.pointer)
#define janet_unwrap_buffer(x) ((JanetBuffer *)(x).as.pointer)
#define janet_unwrap_string(x) ((const uint8_t *)(x).as.pointer)
#define janet_unwrap_symbol(x) ((const uint8_t *)(x).as.pointer)
#define janet_unwrap_keyword(x) ((const uint8_t *)(x).as.pointer)
#define janet_unwrap_abstract(x) ((x).as.pointer)
#define janet_unwrap_pointer(x) ((x).as.pointer)
#define janet_unwrap_function(x) ((JanetFunction *)(x).as.pointer)
#define janet_unwrap_cfunction(x) ((JanetCFunction)(x).as.pointer)
#define janet_unwrap_boolean(x) ((x).type == JANET_TRUE)
#define janet_unwrap_number(x) ((x).as.number)

JANET_API Janet janet_wrap_nil(void);
JANET_API Janet janet_wrap_number(double x);
JANET_API Janet janet_wrap_true(void);
JANET_API Janet janet_wrap_false(void);
JANET_API Janet janet_wrap_boolean(int x);
JANET_API Janet janet_wrap_string(const uint8_t *x);
JANET_API Janet janet_wrap_symbol(const uint8_t *x);
JANET_API Janet janet_wrap_keyword(const uint8_t *x);
JANET_API Janet janet_wrap_array(JanetArray *x);
JANET_API Janet janet_wrap_tuple(const Janet *x);
JANET_API Janet janet_wrap_struct(const JanetKV *x);
JANET_API Janet janet_wrap_fiber(JanetFiber *x);
JANET_API Janet janet_wrap_buffer(JanetBuffer *x);
JANET_API Janet janet_wrap_function(JanetFunction *x);
JANET_API Janet janet_wrap_cfunction(JanetCFunction x);
JANET_API Janet janet_wrap_table(JanetTable *x);
JANET_API Janet janet_wrap_abstract(void *x);

/* End of tagged union implementation */
#endif

JANET_API int janet_checkint(Janet x);
JANET_API int janet_checkint64(Janet x);
#define janet_checkintrange(x) ((x) == (int32_t)(x))
#define janet_checkint64range(x) ((x) == (int64_t)(x))
#define janet_unwrap_integer(x) ((int32_t) janet_unwrap_number(x))
#define janet_wrap_integer(x) janet_wrap_number((int32_t)(x))

#define janet_checktypes(x, tps) ((1 << janet_type(x)) & (tps))

/* Fiber signal masks. */
#define JANET_FIBER_MASK_ERROR 2
#define JANET_FIBER_MASK_DEBUG 4
#define JANET_FIBER_MASK_YIELD 8

#define JANET_FIBER_MASK_USER0 (16 << 0)
#define JANET_FIBER_MASK_USER1 (16 << 1)
#define JANET_FIBER_MASK_USER2 (16 << 2)
#define JANET_FIBER_MASK_USER3 (16 << 3)
#define JANET_FIBER_MASK_USER4 (16 << 4)
#define JANET_FIBER_MASK_USER5 (16 << 5)
#define JANET_FIBER_MASK_USER6 (16 << 6)
#define JANET_FIBER_MASK_USER7 (16 << 7)
#define JANET_FIBER_MASK_USER8 (16 << 8)
#define JANET_FIBER_MASK_USER9 (16 << 9)

#define JANET_FIBER_MASK_USERN(N) (16 << (N))
#define JANET_FIBER_MASK_USER 0x3FF0

#define JANET_FIBER_STATUS_MASK 0xFF0000
#define JANET_FIBER_STATUS_OFFSET 16

/* A lightweight green thread in janet. Does not correspond to
 * operating system threads. */
struct JanetFiber {
    Janet *data;
    JanetFiber *child; /* Keep linked list of fibers for restarting pending fibers */
    int32_t frame; /* Index of the stack frame */
    int32_t stackstart; /* Beginning of next args */
    int32_t stacktop; /* Top of stack. Where values are pushed and popped from. */
    int32_t capacity;
    int32_t maxstack; /* Arbitrary defined limit for stack overflow */
    int32_t flags; /* Various flags */
};

/* Mark if a stack frame is a tail call for debugging */
#define JANET_STACKFRAME_TAILCALL 1

/* Mark if a stack frame is an entrance frame */
#define JANET_STACKFRAME_ENTRANCE 2

/* A stack frame on the fiber. Is stored along with the stack values. */
struct JanetStackFrame {
    JanetFunction *func;
    uint32_t *pc;
    JanetFuncEnv *env;
    int32_t prevframe;
    int32_t flags;
};

/* Number of Janets a frame takes up in the stack */
#define JANET_FRAME_SIZE ((sizeof(JanetStackFrame) + sizeof(Janet) - 1) / sizeof(Janet))

/* A dynamic array type. */
struct JanetArray {
    Janet *data;
    int32_t count;
    int32_t capacity;
};

/* A byte buffer type. Used as a mutable string or string builder. */
struct JanetBuffer {
    uint8_t *data;
    int32_t count;
    int32_t capacity;
};

/* A mutable associative data type. Backed by a hashtable. */
struct JanetTable {
    JanetKV *data;
    JanetTable *proto;
    int32_t count;
    int32_t capacity;
    int32_t deleted;
};

/* A key value pair in a struct or table */
struct JanetKV {
    Janet key;
    Janet value;
};

/* Some function definition flags */
#define JANET_FUNCDEF_FLAG_VARARG 0x10000
#define JANET_FUNCDEF_FLAG_NEEDSENV 0x20000
#define JANET_FUNCDEF_FLAG_FIXARITY 0x40000
#define JANET_FUNCDEF_FLAG_HASNAME 0x80000
#define JANET_FUNCDEF_FLAG_HASSOURCE 0x100000
#define JANET_FUNCDEF_FLAG_HASDEFS 0x200000
#define JANET_FUNCDEF_FLAG_HASENVS 0x400000
#define JANET_FUNCDEF_FLAG_HASSOURCEMAP 0x800000
#define JANET_FUNCDEF_FLAG_TAG 0xFFFF

/* Source mapping structure for a bytecode instruction */
struct JanetSourceMapping {
    int32_t start;
    int32_t end;
};

/* A function definition. Contains information needed to instantiate closures. */
struct JanetFuncDef {
    int32_t *environments; /* Which environments to capture from parent. */
    Janet *constants;
    JanetFuncDef **defs;
    uint32_t *bytecode;

    /* Various debug information */
    JanetSourceMapping *sourcemap;
    const uint8_t *source;
    const uint8_t *name;

    int32_t flags;
    int32_t slotcount; /* The amount of stack space required for the function */
    int32_t arity; /* Not including varargs */
    int32_t constants_length;
    int32_t bytecode_length;
    int32_t environments_length;
    int32_t defs_length;
};

/* A function environment */
struct JanetFuncEnv {
    union {
        JanetFiber *fiber;
        Janet *values;
    } as;
    int32_t length; /* Size of environment */
    int32_t offset; /* Stack offset when values still on stack. If offset is <= 0, then
        environment is no longer on the stack. */
};

/* A function */
struct JanetFunction {
    JanetFuncDef *def;
    JanetFuncEnv *envs[];
};

typedef struct JanetParseState JanetParseState;
typedef struct JanetParser JanetParser;

enum JanetParserStatus {
    JANET_PARSE_ROOT,
    JANET_PARSE_ERROR,
    JANET_PARSE_PENDING
};

/* A janet parser */
struct JanetParser {
    Janet *args;
    const char *error;
    JanetParseState *states;
    uint8_t *buf;
    size_t argcount;
    size_t argcap;
    size_t statecount;
    size_t statecap;
    size_t bufcount;
    size_t bufcap;
    size_t offset;
    size_t pending;
    int lookback;
};

/* Defines an abstract type */
struct JanetAbstractType {
    const char *name;
    int (*gc)(void *data, size_t len);
    int (*gcmark)(void *data, size_t len);
    Janet(*get)(void *data, Janet key);
    void (*put)(void *data, Janet key, Janet value);
};

/* Contains information about abstract types */
struct JanetAbstractHeader {
    const JanetAbstractType *type;
    size_t size;
};

struct JanetReg {
    const char *name;
    JanetCFunction cfun;
    const char *documentation;
};

struct JanetMethod {
    const char *name;
    JanetCFunction cfun;
};

struct JanetView {
    const Janet *items;
    int32_t len;
};

struct JanetByteView {
    const uint8_t *bytes;
    int32_t len;
};

struct JanetDictView {
    const JanetKV *kvs;
    int32_t len;
    int32_t cap;
};

struct JanetRange {
    int32_t start;
    int32_t end;
};

/***** END SECTION TYPES *****/

/***** START SECTION OPCODES *****/

/* Bytecode op argument types */
enum JanetOpArgType {
    JANET_OAT_SLOT,
    JANET_OAT_ENVIRONMENT,
    JANET_OAT_CONSTANT,
    JANET_OAT_INTEGER,
    JANET_OAT_TYPE,
    JANET_OAT_SIMPLETYPE,
    JANET_OAT_LABEL,
    JANET_OAT_FUNCDEF
};

/* Various types of instructions */
enum JanetInstructionType {
    JINT_0, /* No args */
    JINT_S, /* Slot(3) */
    JINT_L, /* Label(3) */
    JINT_SS, /* Slot(1), Slot(2) */
    JINT_SL, /* Slot(1), Label(2) */
    JINT_ST, /* Slot(1), Slot(2) */
    JINT_SI, /* Slot(1), Immediate(2) */
    JINT_SD, /* Slot(1), Closure(2) */
    JINT_SU, /* Slot(1), Unsigned Immediate(2) */
    JINT_SSS, /* Slot(1), Slot(1), Slot(1) */
    JINT_SSI, /* Slot(1), Slot(1), Immediate(1) */
    JINT_SSU, /* Slot(1), Slot(1), Unsigned Immediate(1) */
    JINT_SES, /* Slot(1), Environment(1), Far Slot(1) */
    JINT_SC /* Slot(1), Constant(2) */
};

/* All opcodes for the bytecode interpreter. */
enum JanetOpCode {
    JOP_NOOP,
    JOP_ERROR,
    JOP_TYPECHECK,
    JOP_RETURN,
    JOP_RETURN_NIL,
    JOP_ADD_IMMEDIATE,
    JOP_ADD,
    JOP_SUBTRACT,
    JOP_MULTIPLY_IMMEDIATE,
    JOP_MULTIPLY,
    JOP_DIVIDE_IMMEDIATE,
    JOP_DIVIDE,
    JOP_BAND,
    JOP_BOR,
    JOP_BXOR,
    JOP_BNOT,
    JOP_SHIFT_LEFT,
    JOP_SHIFT_LEFT_IMMEDIATE,
    JOP_SHIFT_RIGHT,
    JOP_SHIFT_RIGHT_IMMEDIATE,
    JOP_SHIFT_RIGHT_UNSIGNED,
    JOP_SHIFT_RIGHT_UNSIGNED_IMMEDIATE,
    JOP_MOVE_FAR,
    JOP_MOVE_NEAR,
    JOP_JUMP,
    JOP_JUMP_IF,
    JOP_JUMP_IF_NOT,
    JOP_GREATER_THAN,
    JOP_GREATER_THAN_IMMEDIATE,
    JOP_LESS_THAN,
    JOP_LESS_THAN_IMMEDIATE,
    JOP_EQUALS,
    JOP_EQUALS_IMMEDIATE,
    JOP_COMPARE,
    JOP_LOAD_NIL,
    JOP_LOAD_TRUE,
    JOP_LOAD_FALSE,
    JOP_LOAD_INTEGER,
    JOP_LOAD_CONSTANT,
    JOP_LOAD_UPVALUE,
    JOP_LOAD_SELF,
    JOP_SET_UPVALUE,
    JOP_CLOSURE,
    JOP_PUSH,
    JOP_PUSH_2,
    JOP_PUSH_3,
    JOP_PUSH_ARRAY,
    JOP_CALL,
    JOP_TAILCALL,
    JOP_RESUME,
    JOP_SIGNAL,
    JOP_GET,
    JOP_PUT,
    JOP_GET_INDEX,
    JOP_PUT_INDEX,
    JOP_LENGTH,
    JOP_MAKE_ARRAY,
    JOP_MAKE_BUFFER,
    JOP_MAKE_STRING,
    JOP_MAKE_STRUCT,
    JOP_MAKE_TABLE,
    JOP_MAKE_TUPLE,
    JOP_NUMERIC_LESS_THAN,
    JOP_NUMERIC_LESS_THAN_EQUAL,
    JOP_NUMERIC_GREATER_THAN,
    JOP_NUMERIC_GREATER_THAN_EQUAL,
    JOP_NUMERIC_EQUAL,
    JOP_INSTRUCTION_COUNT
};

/* Info about all instructions */
extern enum JanetInstructionType janet_instructions[JOP_INSTRUCTION_COUNT];

/***** END SECTION OPCODES *****/

/***** START SECTION MAIN *****/

/* Parsing */
JANET_API void janet_parser_init(JanetParser *parser);
JANET_API void janet_parser_deinit(JanetParser *parser);
JANET_API int janet_parser_consume(JanetParser *parser, uint8_t c);
JANET_API enum JanetParserStatus janet_parser_status(JanetParser *parser);
JANET_API Janet janet_parser_produce(JanetParser *parser);
JANET_API const char *janet_parser_error(JanetParser *parser);
JANET_API void janet_parser_flush(JanetParser *parser);
JANET_API JanetParser *janet_check_parser(Janet x);
#define janet_parser_has_more(P) ((P)->pending)

/* Assembly */
#ifdef JANET_ASSEMBLER
typedef struct JanetAssembleResult JanetAssembleResult;
enum JanetAssembleStatus {
    JANET_ASSEMBLE_OK,
    JANET_ASSEMBLE_ERROR
};
struct JanetAssembleResult {
    JanetFuncDef *funcdef;
    const uint8_t *error;
    enum JanetAssembleStatus status;
};
JANET_API JanetAssembleResult janet_asm(Janet source, int flags);
JANET_API Janet janet_disasm(JanetFuncDef *def);
JANET_API Janet janet_asm_decode_instruction(uint32_t instr);
#endif

/* Compilation */
typedef struct JanetCompileResult JanetCompileResult;
enum JanetCompileStatus {
    JANET_COMPILE_OK,
    JANET_COMPILE_ERROR
};
struct JanetCompileResult {
    JanetFuncDef *funcdef;
    const uint8_t *error;
    JanetFiber *macrofiber;
    JanetSourceMapping error_mapping;
    enum JanetCompileStatus status;
};
JANET_API JanetCompileResult janet_compile(Janet source, JanetTable *env, const uint8_t *where);

/* Get the default environment for janet */
JANET_API JanetTable *janet_core_env(void);

JANET_API int janet_dobytes(JanetTable *env, const uint8_t *bytes, int32_t len, const char *sourcePath, Janet *out);
JANET_API int janet_dostring(JanetTable *env, const char *str, const char *sourcePath, Janet *out);

/* Number scanning */
JANET_API int janet_scan_number(const uint8_t *str, int32_t len, double *out);

/* Debugging */
JANET_API void janet_debug_break(JanetFuncDef *def, int32_t pc);
JANET_API void janet_debug_unbreak(JanetFuncDef *def, int32_t pc);
JANET_API void janet_debug_find(
    JanetFuncDef **def_out, int32_t *pc_out,
    const uint8_t *source, int32_t offset);

/* Array functions */
JANET_API JanetArray *janet_array(int32_t capacity);
JANET_API JanetArray *janet_array_n(const Janet *elements, int32_t n);
JANET_API JanetArray *janet_array_init(JanetArray *array, int32_t capacity);
JANET_API void janet_array_deinit(JanetArray *array);
JANET_API void janet_array_ensure(JanetArray *array, int32_t capacity, int32_t growth);
JANET_API void janet_array_setcount(JanetArray *array, int32_t count);
JANET_API void janet_array_push(JanetArray *array, Janet x);
JANET_API Janet janet_array_pop(JanetArray *array);
JANET_API Janet janet_array_peek(JanetArray *array);

/* Buffer functions */
JANET_API JanetBuffer *janet_buffer(int32_t capacity);
JANET_API JanetBuffer *janet_buffer_init(JanetBuffer *buffer, int32_t capacity);
JANET_API void janet_buffer_deinit(JanetBuffer *buffer);
JANET_API void janet_buffer_ensure(JanetBuffer *buffer, int32_t capacity, int32_t growth);
JANET_API void janet_buffer_setcount(JanetBuffer *buffer, int32_t count);
JANET_API void janet_buffer_extra(JanetBuffer *buffer, int32_t n);
JANET_API void janet_buffer_push_bytes(JanetBuffer *buffer, const uint8_t *string, int32_t len);
JANET_API void janet_buffer_push_string(JanetBuffer *buffer, const uint8_t *string);
JANET_API void janet_buffer_push_cstring(JanetBuffer *buffer, const char *cstring);
JANET_API void janet_buffer_push_u8(JanetBuffer *buffer, uint8_t x);
JANET_API void janet_buffer_push_u16(JanetBuffer *buffer, uint16_t x);
JANET_API void janet_buffer_push_u32(JanetBuffer *buffer, uint32_t x);
JANET_API void janet_buffer_push_u64(JanetBuffer *buffer, uint64_t x);

/* Tuple */

#define JANET_TUPLE_FLAG_BRACKETCTOR 1

#define janet_tuple_raw(t) ((int32_t *)(t) - 5)
#define janet_tuple_length(t) (janet_tuple_raw(t)[0])
#define janet_tuple_hash(t) ((janet_tuple_raw(t)[1]))
#define janet_tuple_sm_start(t) ((janet_tuple_raw(t)[2]))
#define janet_tuple_sm_end(t) ((janet_tuple_raw(t)[3]))
#define janet_tuple_flag(t) ((janet_tuple_raw(t)[4]))
JANET_API Janet *janet_tuple_begin(int32_t length);
JANET_API const Janet *janet_tuple_end(Janet *tuple);
JANET_API const Janet *janet_tuple_n(const Janet *values, int32_t n);
JANET_API int janet_tuple_equal(const Janet *lhs, const Janet *rhs);
JANET_API int janet_tuple_compare(const Janet *lhs, const Janet *rhs);

/* String/Symbol functions */
#define janet_string_raw(s) ((int32_t *)(s) - 2)
#define janet_string_length(s) (janet_string_raw(s)[0])
#define janet_string_hash(s) ((janet_string_raw(s)[1]))
JANET_API uint8_t *janet_string_begin(int32_t length);
JANET_API const uint8_t *janet_string_end(uint8_t *str);
JANET_API const uint8_t *janet_string(const uint8_t *buf, int32_t len);
JANET_API const uint8_t *janet_cstring(const char *cstring);
JANET_API int janet_string_compare(const uint8_t *lhs, const uint8_t *rhs);
JANET_API int janet_string_equal(const uint8_t *lhs, const uint8_t *rhs);
JANET_API int janet_string_equalconst(const uint8_t *lhs, const uint8_t *rhs, int32_t rlen, int32_t rhash);
JANET_API const uint8_t *janet_description(Janet x);
JANET_API const uint8_t *janet_to_string(Janet x);
JANET_API void janet_to_string_b(JanetBuffer *buffer, Janet x);
JANET_API void janet_description_b(JanetBuffer *buffer, Janet x);
#define janet_cstringv(cstr) janet_wrap_string(janet_cstring(cstr))
#define janet_stringv(str, len) janet_wrap_string(janet_string((str), (len)))
JANET_API const uint8_t *janet_formatc(const char *format, ...);

/* Symbol functions */
JANET_API const uint8_t *janet_symbol(const uint8_t *str, int32_t len);
JANET_API const uint8_t *janet_csymbol(const char *str);
JANET_API const uint8_t *janet_symbol_gen(void);
#define janet_symbolv(str, len) janet_wrap_symbol(janet_symbol((str), (len)))
#define janet_csymbolv(cstr) janet_wrap_symbol(janet_csymbol(cstr))

/* Keyword functions */
#define janet_keyword janet_symbol
#define janet_ckeyword janet_csymbol
#define janet_keywordv(str, len) janet_wrap_keyword(janet_keyword((str), (len)))
#define janet_ckeywordv(cstr) janet_wrap_keyword(janet_ckeyword(cstr))

/* Structs */
#define janet_struct_raw(t) ((int32_t *)(t) - 4)
#define janet_struct_length(t) (janet_struct_raw(t)[0])
#define janet_struct_capacity(t) (janet_struct_raw(t)[1])
#define janet_struct_hash(t) (janet_struct_raw(t)[2])
/* Do something with the 4th header slot - flags? */
JANET_API JanetKV *janet_struct_begin(int32_t count);
JANET_API void janet_struct_put(JanetKV *st, Janet key, Janet value);
JANET_API const JanetKV *janet_struct_end(JanetKV *st);
JANET_API Janet janet_struct_get(const JanetKV *st, Janet key);
JANET_API JanetTable *janet_struct_to_table(const JanetKV *st);
JANET_API int janet_struct_equal(const JanetKV *lhs, const JanetKV *rhs);
JANET_API int janet_struct_compare(const JanetKV *lhs, const JanetKV *rhs);
JANET_API const JanetKV *janet_struct_find(const JanetKV *st, Janet key);

/* Table functions */
JANET_API JanetTable *janet_table(int32_t capacity);
JANET_API JanetTable *janet_table_init(JanetTable *table, int32_t capacity);
JANET_API void janet_table_deinit(JanetTable *table);
JANET_API Janet janet_table_get(JanetTable *t, Janet key);
JANET_API Janet janet_table_rawget(JanetTable *t, Janet key);
JANET_API Janet janet_table_remove(JanetTable *t, Janet key);
JANET_API void janet_table_put(JanetTable *t, Janet key, Janet value);
JANET_API const JanetKV *janet_table_to_struct(JanetTable *t);
JANET_API void janet_table_merge_table(JanetTable *table, JanetTable *other);
JANET_API void janet_table_merge_struct(JanetTable *table, const JanetKV *other);
JANET_API JanetKV *janet_table_find(JanetTable *t, Janet key);

/* Fiber */
JANET_API JanetFiber *janet_fiber(JanetFunction *callee, int32_t capacity, int32_t argc, const Janet *argv);
JANET_API JanetFiber *janet_fiber_reset(JanetFiber *fiber, JanetFunction *callee, int32_t argc, const Janet *argv);
#define janet_fiber_status(f) (((f)->flags & JANET_FIBER_STATUS_MASK) >> JANET_FIBER_STATUS_OFFSET)

/* Treat similar types through uniform interfaces for iteration */
JANET_API int janet_indexed_view(Janet seq, const Janet **data, int32_t *len);
JANET_API int janet_bytes_view(Janet str, const uint8_t **data, int32_t *len);
JANET_API int janet_dictionary_view(Janet tab, const JanetKV **data, int32_t *len, int32_t *cap);
JANET_API Janet janet_dictionary_get(const JanetKV *data, int32_t cap, Janet key);
JANET_API const JanetKV *janet_dictionary_next(const JanetKV *kvs, int32_t cap, const JanetKV *kv);

/* Abstract */
#define janet_abstract_header(u) ((JanetAbstractHeader *)(u) - 1)
#define janet_abstract_type(u) (janet_abstract_header(u)->type)
#define janet_abstract_size(u) (janet_abstract_header(u)->size)
JANET_API void *janet_abstract(const JanetAbstractType *type, size_t size);

/* Native */
typedef void (*JanetModule)(JanetTable *);
JANET_API JanetModule janet_native(const char *name, const uint8_t **error);

/* Marshaling */
JANET_API int janet_marshal(
    JanetBuffer *buf,
    Janet x,
    Janet *errval,
    JanetTable *rreg,
    int flags);
JANET_API int janet_unmarshal(
    const uint8_t *bytes,
    size_t len,
    int flags,
    Janet *out,
    JanetTable *reg,
    const uint8_t **next);
JANET_API JanetTable *janet_env_lookup(JanetTable *env);

/* GC */
JANET_API void janet_mark(Janet x);
JANET_API void janet_sweep(void);
JANET_API void janet_collect(void);
JANET_API void janet_clear_memory(void);
JANET_API void janet_gcroot(Janet root);
JANET_API int janet_gcunroot(Janet root);
JANET_API int janet_gcunrootall(Janet root);
JANET_API int janet_gclock(void);
JANET_API void janet_gcunlock(int handle);

/* Functions */
JANET_API JanetFuncDef *janet_funcdef_alloc(void);
JANET_API JanetFunction *janet_thunk(JanetFuncDef *def);
JANET_API int janet_verify(JanetFuncDef *def);

/* Misc */
JANET_API int janet_equals(Janet x, Janet y);
JANET_API int32_t janet_hash(Janet x);
JANET_API int janet_compare(Janet x, Janet y);
JANET_API int janet_cstrcmp(const uint8_t *str, const char *other);
JANET_API JanetBuffer *janet_pretty(JanetBuffer *buffer, int depth, Janet x);
JANET_API Janet janet_get(Janet ds, Janet key);
JANET_API Janet janet_getindex(Janet ds, int32_t index);
JANET_API int32_t janet_length(Janet x);
JANET_API void janet_put(Janet ds, Janet key, Janet value);
JANET_API void janet_putindex(Janet ds, int32_t index, Janet value);

/* VM functions */
JANET_API int janet_init(void);
JANET_API void janet_deinit(void);
JANET_API JanetSignal janet_continue(JanetFiber *fiber, Janet in, Janet *out);
JANET_API JanetSignal janet_pcall(JanetFunction *fun, int32_t argn, const Janet *argv, Janet *out, JanetFiber **f);
JANET_API Janet janet_call(JanetFunction *fun, int32_t argc, const Janet *argv);
JANET_API void janet_stacktrace(JanetFiber *fiber, Janet err);

/* C Library helpers */
typedef enum {
    JANET_BINDING_NONE,
    JANET_BINDING_DEF,
    JANET_BINDING_VAR,
    JANET_BINDING_MACRO
} JanetBindingType;
JANET_API void janet_def(JanetTable *env, const char *name, Janet val, const char *documentation);
JANET_API void janet_var(JanetTable *env, const char *name, Janet val, const char *documentation);
JANET_API void janet_cfuns(JanetTable *env, const char *regprefix, const JanetReg *cfuns);
JANET_API JanetBindingType janet_resolve(JanetTable *env, const uint8_t *sym, Janet *out);
JANET_API void janet_register(const char *name, JanetCFunction cfun);

/* New C API */

#define JANET_MODULE_ENTRY JANET_API void _janet_init
JANET_API void janet_panicv(Janet message);
JANET_API void janet_panic(const char *message);
JANET_API void janet_panics(const uint8_t *message);
#define janet_panicf(...) janet_panics(janet_formatc(__VA_ARGS__))
#define janet_printf(...) fputs((const char *)janet_formatc(__VA_ARGS__), stdout)
JANET_API void janet_panic_type(Janet x, int32_t n, int expected);
JANET_API void janet_panic_abstract(Janet x, int32_t n, const JanetAbstractType *at);
JANET_API void janet_arity(int32_t arity, int32_t min, int32_t max);
JANET_API void janet_fixarity(int32_t arity, int32_t fix);

JANET_API Janet janet_getmethod(const uint8_t *method, const JanetMethod *methods);
JANET_API double janet_getnumber(const Janet *argv, int32_t n);
JANET_API JanetArray *janet_getarray(const Janet *argv, int32_t n);
JANET_API const Janet *janet_gettuple(const Janet *argv, int32_t n);
JANET_API JanetTable *janet_gettable(const Janet *argv, int32_t n);
JANET_API const JanetKV *janet_getstruct(const Janet *argv, int32_t n);
JANET_API const uint8_t *janet_getstring(const Janet *argv, int32_t n);
JANET_API const uint8_t *janet_getsymbol(const Janet *argv, int32_t n);
JANET_API const uint8_t *janet_getkeyword(const Janet *argv, int32_t n);
JANET_API JanetBuffer *janet_getbuffer(const Janet *argv, int32_t n);
JANET_API JanetFiber *janet_getfiber(const Janet *argv, int32_t n);
JANET_API JanetFunction *janet_getfunction(const Janet *argv, int32_t n);
JANET_API JanetCFunction janet_getcfunction(const Janet *argv, int32_t n);
JANET_API int janet_getboolean(const Janet *argv, int32_t n);

JANET_API int32_t janet_getinteger(const Janet *argv, int32_t n);
JANET_API int64_t janet_getinteger64(const Janet *argv, int32_t n);
JANET_API JanetView janet_getindexed(const Janet *argv, int32_t n);
JANET_API JanetByteView janet_getbytes(const Janet *argv, int32_t n);
JANET_API JanetDictView janet_getdictionary(const Janet *argv, int32_t n);
JANET_API void *janet_getabstract(const Janet *argv, int32_t n, const JanetAbstractType *at);
JANET_API JanetRange janet_getslice(int32_t argc, const Janet *argv);
JANET_API int32_t janet_gethalfrange(const Janet *argv, int32_t n, int32_t length, const char *which);
JANET_API int32_t janet_getargindex(const Janet *argv, int32_t n, int32_t length, const char *which);


<<<<<<< HEAD
typedef struct {
  JanetAbstractType type;
  uint32_t tag; 
} JanetAbstractTypeInfo;

JANET_API void janet_register_abstract_type(const JanetAbstractType *atype,uint32_t tag);
JANET_API JanetAbstractTypeInfo * janet_get_abstract_type_info(uint32_t tag);
  /*JANET_API uint32_t janet_get_abstract_type_tag(const JanetAbstractType *atype);*/
JANET_API JanetAbstractTypeInfo * janet_get_abstract_type_info_byname(const char * name);

=======
typedef enum {
  JANET_MO_TYPE_INTEGER,
  JANET_MO_TYPE_BYTE,
  JANET_MO_TYPE_BYTES,
  JANET_MO_TYPE_JANET,
} JanetMarshalObjectType;
  
typedef struct {
  union {
    int32_t integer;
    uint8_t byte;
    uint8_t * bytes;
    Janet  janet;
  } value;
  int length; /* for bytes type */
  MarshalObjectType type;
} JanetMarshalObject;

JanetMarshalObject * janet_marhal_objects_init(size_t count);
  
>>>>>>> 4d07176f
/***** END SECTION MAIN *****/

#ifdef __cplusplus
}
#endif

#endif /* JANET_H_defined */<|MERGE_RESOLUTION|>--- conflicted
+++ resolved
@@ -1191,8 +1191,6 @@
 JANET_API int32_t janet_gethalfrange(const Janet *argv, int32_t n, int32_t length, const char *which);
 JANET_API int32_t janet_getargindex(const Janet *argv, int32_t n, int32_t length, const char *which);
 
-
-<<<<<<< HEAD
 typedef struct {
   JanetAbstractType type;
   uint32_t tag; 
@@ -1203,28 +1201,7 @@
   /*JANET_API uint32_t janet_get_abstract_type_tag(const JanetAbstractType *atype);*/
 JANET_API JanetAbstractTypeInfo * janet_get_abstract_type_info_byname(const char * name);
 
-=======
-typedef enum {
-  JANET_MO_TYPE_INTEGER,
-  JANET_MO_TYPE_BYTE,
-  JANET_MO_TYPE_BYTES,
-  JANET_MO_TYPE_JANET,
-} JanetMarshalObjectType;
-  
-typedef struct {
-  union {
-    int32_t integer;
-    uint8_t byte;
-    uint8_t * bytes;
-    Janet  janet;
-  } value;
-  int length; /* for bytes type */
-  MarshalObjectType type;
-} JanetMarshalObject;
-
-JanetMarshalObject * janet_marhal_objects_init(size_t count);
-  
->>>>>>> 4d07176f
+
 /***** END SECTION MAIN *****/
 
 #ifdef __cplusplus
