--- conflicted
+++ resolved
@@ -23,14 +23,9 @@
  "Define a macro."
  (do
   (def defn* (get (get _env 'defn) :value))
-<<<<<<< HEAD
   (fn [name & more] 
-   (def args (array-concat @[] name :macro more))
-=======
-  (fn [name & more]
-   (def args (array-concat [] name :macro more))
->>>>>>> c46623ce
-   (apply1 defn* args))))
+   (apply1 defn* (array-concat
+    @[name :macro] more)))))
 
 (defmacro defmacro-
  "Define a private macro that will not be exported."
@@ -392,16 +387,11 @@
   (tuple 'let bindings
       (tuple
         'when
-<<<<<<< HEAD
-        (and (get head 1) (if (get head 2) (get head 3) true))
-        (apply1 tuple (array-concat @['do] (ast-unwrap1 body))))))
-=======
         (tuple 'and (tuple 'get bindings 1)
                            (tuple 'if
                                   (tuple '> (tuple 'length bindings) 2)
                                   (tuple 'get bindings 3) 'true))
-        (apply1 tuple (array-concat ['do] (ast-unwrap1 body))))))
->>>>>>> c46623ce
+        (apply1 tuple (array-concat @['do] body)))))
 
 (defn comp
 "Takes multiple functions and returns a function that is the composition
@@ -514,13 +504,8 @@
 
  (defn doarray [a]
   (def len (length a))
-<<<<<<< HEAD
   (def newa @[])
   (for [i 0 len] 
-=======
-  (def newa [])
-  (for [i 0 len]
->>>>>>> c46623ce
    (array-push newa (macroexpand1 (get a i))))
   newa)
 
@@ -637,7 +622,6 @@
  (var temp nil)
  (var tempval nil)
  # Stream of values
-<<<<<<< HEAD
  (def f (coro
   (def p (parser 1)) 
   (while going
@@ -653,23 +637,6 @@
   nil))
  (defn more [] (if temp true 
   (do 
-=======
- (def f (fiber (fn []
-    (def p (parser 1))
-    (while going
-      (select (parser-status p)
-       :full (yield (parser-produce p))
-       :error (onerr "parse" (parser-error p))
-       (select (fiber-status chars)
-        :new (parser-byte p (resume chars))
-        :pending (parser-byte p (resume chars))
-        (:= going false))))
-    (when (not= :root (parser-status p))
-     (onerr "parse" "unexpected end of source"))
-    nil)))
- (defn more [] (if temp true
-  (do
->>>>>>> c46623ce
    (:= temp true)
    (:= tempval (resume f))
    going)))
